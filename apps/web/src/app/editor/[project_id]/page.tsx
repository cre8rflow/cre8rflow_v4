--- conflicted
+++ resolved
@@ -237,7 +237,7 @@
               className="h-full w-full gap-[0.18rem] px-3 pb-3"
             >
               <ResizablePanel
-                defaultSize={100 - propertiesPanel}
+                defaultSize={100 - previewPanel}
                 minSize={60}
                 className="min-w-0 min-h-0"
               >
@@ -269,90 +269,6 @@
                       <ResizableHandle withHandle />
 
                       <ResizablePanel
-                        defaultSize={previewPanel}
-                        minSize={30}
-                        onResize={setPreviewPanel}
-                        className="min-w-0 min-h-0 flex-1"
-                      >
-                        <PreviewPanel />
-                      </ResizablePanel>
-                    </ResizablePanelGroup>
-                  </ResizablePanel>
-
-<<<<<<< HEAD
-                  <ResizableHandle withHandle />
-
-                  <ResizablePanel
-                    defaultSize={timeline}
-                    minSize={15}
-                    maxSize={70}
-                    onResize={setTimeline}
-                    className="min-h-0"
-                  >
-                    <Timeline />
-                  </ResizablePanel>
-                </ResizablePanelGroup>
-              </ResizablePanel>
-
-              <ResizableHandle withHandle />
-
-              <ResizablePanel
-                defaultSize={propertiesPanel}
-                minSize={15}
-                maxSize={40}
-                onResize={setPropertiesPanel}
-                className="min-w-0 rounded-sm"
-              >
-                <PropertiesPanel />
-              </ResizablePanel>
-            </ResizablePanelGroup>
-          ) : activePreset === "vertical-preview" ? (
-            <ResizablePanelGroup
-              key={`vertical-preview-${activePreset}-${resetCounter}`}
-              direction="horizontal"
-              className="h-full w-full gap-[0.18rem] px-3 pb-3"
-            >
-              <ResizablePanel
-                defaultSize={100 - previewPanel}
-                minSize={60}
-                className="min-w-0 min-h-0"
-              >
-                <ResizablePanelGroup
-                  direction="vertical"
-                  className="h-full w-full gap-[0.18rem]"
-=======
-                <ResizablePanel
-                  defaultSize={propertiesPanel}
-                  minSize={15}
-                  maxSize={40}
-                  onResize={setPropertiesPanel}
-                  className="min-w-0 rounded-sm"
->>>>>>> d022a78a
-                >
-                  <ResizablePanel
-                    defaultSize={mainContent}
-                    minSize={30}
-                    maxSize={85}
-                    onResize={setMainContent}
-                    className="min-h-0"
-                  >
-                    <ResizablePanelGroup
-                      direction="horizontal"
-                      className="h-full w-full gap-[0.19rem]"
-                    >
-                      <ResizablePanel
-                        defaultSize={toolsPanel}
-                        minSize={15}
-                        maxSize={40}
-                        onResize={setToolsPanel}
-                        className="min-w-0 rounded-sm"
-                      >
-                        <MediaPanel />
-                      </ResizablePanel>
-
-                      <ResizableHandle withHandle />
-
-                      <ResizablePanel
                         defaultSize={propertiesPanel}
                         minSize={15}
                         maxSize={40}
