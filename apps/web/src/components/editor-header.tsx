<<<<<<< HEAD
"use client";

import { Download, SquarePen } from "lucide-react";
import Link from "next/link";
import { type MouseEvent, useRef, useState } from "react";
import { Input } from "@/components/ui/input";
import { formatTimeCode } from "@/lib/time";
import { useProjectStore } from "@/stores/project-store";
import { useTimelineStore } from "@/stores/timeline-store";
import { HeaderBase } from "./header-base";
import { KeyboardShortcutsHelp } from "./keyboard-shortcuts-help";
import {
  Breadcrumb,
  BreadcrumbItem,
  BreadcrumbLink,
  BreadcrumbList,
  BreadcrumbSeparator,
} from "./ui/breadcrumb";
import { Button } from "./ui/button";

export function EditorHeader() {
  const { getTotalDuration } = useTimelineStore();
  const { activeProject, renameProject } = useProjectStore();
  const [isEditing, setIsEditing] = useState(false);
  const [newName, setNewName] = useState(activeProject?.name || "");
  const inputRef = useRef<HTMLInputElement>(null);

  const handleExport = () => {
    // TODO: Implement export functionality
    // NOTE: This is already being worked on
    console.log("Export project");
  };

  const handleNameEdit = (e: MouseEvent<HTMLButtonElement>) => {
    if (!activeProject) return;
    e.stopPropagation();
    setIsEditing(true);
    setNewName(activeProject.name);
  };

  const handleNameSave = async () => {
    if (activeProject && newName.trim() && newName !== activeProject.name) {
      try {
        await renameProject(activeProject.id, newName.trim());
      } catch (error) {
        console.error("Failed to rename project:", error);
        setNewName(activeProject.name);
      }
    }
    setIsEditing(false);
  };

  const handleInputKeyDown = (e: React.KeyboardEvent<HTMLInputElement>) => {
    if (e.key === "Enter") handleNameSave();
    else if (e.key === "Escape") setIsEditing(false);
  };

  const leftContent = (
    <div className="flex items-center gap-2">
      <Breadcrumb>
        <BreadcrumbList className="text-current">
          <BreadcrumbItem>
            <BreadcrumbLink asChild>
              <Link
                href="/projects"
                className="hover:text-muted-foreground inline-flex items-center"
              >
                All Projects
              </Link>
            </BreadcrumbLink>
          </BreadcrumbItem>
          <BreadcrumbSeparator />
          <BreadcrumbItem>
            {isEditing ? (
              <Input
                ref={inputRef}
                className="text-sm font-medium w-40 xl:w-60 px-2 py-1 h-9 truncate"
                value={newName}
                onChange={(e) => setNewName(e.target.value)}
                onBlur={handleNameSave}
                onKeyDown={handleInputKeyDown}
                onFocus={(e) => e.target.select()}
                maxLength={64}
                aria-label="Project name"
                autoFocus
              />
            ) : (
              <Button
                className="text-sm font-medium cursor-pointer hover:text-muted-foreground flex items-center gap-2 group"
                title="Click to rename"
                variant="text"
                tabIndex={0}
                onClick={handleNameEdit}
              >
                <div className="truncate text-ellipsis overflow-clip max-w-40 xl:max-w-60">
                  {activeProject?.name}
                </div>
                <SquarePen className="w-3 h-3 opacity-0 group-hover:opacity-100 transition-opacity" />
              </Button>
            )}
          </BreadcrumbItem>
        </BreadcrumbList>
      </Breadcrumb>
    </div>
  );

  const centerContent = (
    <div className="flex items-center justify-center gap-2 text-xs">
      <span>
        {formatTimeCode(
          getTotalDuration(),
          "HH:MM:SS:FF",
          activeProject?.fps || 30,
        )}
      </span>
    </div>
  );

  const rightContent = (
    <nav className="flex items-center justify-end gap-2">
      <KeyboardShortcutsHelp />
      <Button
        size="sm"
        variant="primary"
        className="h-7 text-xs"
        onClick={handleExport}
      >
        <Download className="h-4 w-4" />
        <span className="text-sm">Export</span>
      </Button>
    </nav>
  );

  return (
    <HeaderBase
      leftContent={leftContent}
      centerContent={centerContent}
      rightContent={rightContent}
      className="bg-background h-[3.2rem] px-4 items-center grid grid-cols-3"
    />
  );
}
=======
"use client";

import Link from "next/link";
import { Button } from "./ui/button";
import { ChevronLeft, Download } from "lucide-react";
import { useTimelineStore } from "@/stores/timeline-store";
import { HeaderBase } from "./header-base";
import { formatTimeCode } from "@/lib/time";
import { useProjectStore } from "@/stores/project-store";
import { KeyboardShortcutsHelp } from "./keyboard-shortcuts-help";
import { useState, useRef } from "react";
import { Input } from "@/components/ui/input";

export function EditorHeader() {
  const { getTotalDuration } = useTimelineStore();
  const { activeProject, renameProject } = useProjectStore();
  const [isEditing, setIsEditing] = useState(false);
  const [newName, setNewName] = useState(activeProject?.name || "");
  const inputRef = useRef<HTMLInputElement>(null);

  const handleExport = () => {
    // TODO: Implement export functionality
    // NOTE: This is already being worked on
    console.log("Export project");
  };

  const handleNameClick = () => {
    if (!activeProject) return;
    setNewName(activeProject.name);
    setIsEditing(true);
  };

  const handleNameSave = async () => {
    if (activeProject && newName.trim() && newName !== activeProject.name) {
      try {
        await renameProject(activeProject.id, newName.trim());
      } catch (error) {
        console.error("Failed to rename project:", error);
        setNewName(activeProject.name);
      }
    }
    setIsEditing(false);
  };

  const handleInputKeyDown = (e: React.KeyboardEvent<HTMLInputElement>) => {
    if (e.key === "Enter") handleNameSave();
    else if (e.key === "Escape") setIsEditing(false);
  };

  const leftContent = (
    <div className="flex items-center gap-2">
      <Link
        href="/projects"
        className="font-medium tracking-tight flex items-center gap-2 hover:opacity-80 transition-opacity"
      >
        <ChevronLeft className="h-4 w-4" />
      </Link>
      <div className="w-[14rem] h-9 flex items-center">
        {isEditing ? (
          <Input
            ref={inputRef}
            className="text-sm font-medium px-2 py-1 h-9 truncate"
            value={newName}
            onChange={(e) => setNewName(e.target.value)}
            onBlur={handleNameSave}
            onKeyDown={handleInputKeyDown}
            onFocus={(e) => e.target.select()}
            maxLength={64}
            aria-label="Project name"
            autoFocus
          />
        ) : (
          <span
            className="text-sm font-medium cursor-pointer hover:underline"
            title="Click to rename"
            role="button"
            tabIndex={0}
            onClick={handleNameClick}
            onKeyDown={(e) => e.key === "Enter" && handleNameClick()}
          >
            <div className="truncate text-ellipsis overflow-clip w-40">
              {activeProject?.name}
            </div>
          </span>
        )}
      </div>
    </div>
  );

  const centerContent = (
    <div className="flex items-center gap-2 text-xs">
      <span>
        {formatTimeCode(
          getTotalDuration(),
          "HH:MM:SS:FF",
          activeProject?.fps || 30
        )}
      </span>
    </div>
  );

  const rightContent = (
    <nav className="flex items-center gap-2">
      <KeyboardShortcutsHelp />
      <Button
        size="sm"
        variant="primary"
        className="h-7 text-xs"
        onClick={handleExport}
      >
        <Download className="h-4 w-4" />
        <span className="text-sm">Export</span>
      </Button>
    </nav>
  );

  return (
    <HeaderBase
      leftContent={leftContent}
      centerContent={centerContent}
      rightContent={rightContent}
      className="bg-background h-[3.2rem] px-4 items-center"
    />
  );
}
>>>>>>> 65c3f9f7
<|MERGE_RESOLUTION|>--- conflicted
+++ resolved
@@ -1,15 +1,15 @@
-<<<<<<< HEAD
 "use client";
 
-import { Download, SquarePen } from "lucide-react";
 import Link from "next/link";
-import { type MouseEvent, useRef, useState } from "react";
-import { Input } from "@/components/ui/input";
+import { Button } from "./ui/button";
+import { SquarePen, Download } from "lucide-react";
+import { useTimelineStore } from "@/stores/timeline-store";
+import { HeaderBase } from "./header-base";
 import { formatTimeCode } from "@/lib/time";
 import { useProjectStore } from "@/stores/project-store";
-import { useTimelineStore } from "@/stores/timeline-store";
-import { HeaderBase } from "./header-base";
 import { KeyboardShortcutsHelp } from "./keyboard-shortcuts-help";
+import { useState, useRef } from "react";
+import { Input } from "@/components/ui/input";
 import {
   Breadcrumb,
   BreadcrumbItem,
@@ -17,7 +17,6 @@
   BreadcrumbList,
   BreadcrumbSeparator,
 } from "./ui/breadcrumb";
-import { Button } from "./ui/button";
 
 export function EditorHeader() {
   const { getTotalDuration } = useTimelineStore();
@@ -32,11 +31,10 @@
     console.log("Export project");
   };
 
-  const handleNameEdit = (e: MouseEvent<HTMLButtonElement>) => {
+  const handleNameEdit = () => {
     if (!activeProject) return;
-    e.stopPropagation();
+    setNewName(activeProject.name);
     setIsEditing(true);
-    setNewName(activeProject.name);
   };
 
   const handleNameSave = async () => {
@@ -111,14 +109,14 @@
         {formatTimeCode(
           getTotalDuration(),
           "HH:MM:SS:FF",
-          activeProject?.fps || 30,
+          activeProject?.fps || 30
         )}
       </span>
     </div>
   );
 
   const rightContent = (
-    <nav className="flex items-center justify-end gap-2">
+     <nav className="flex items-center justify-end gap-2">
       <KeyboardShortcutsHelp />
       <Button
         size="sm"
@@ -140,131 +138,4 @@
       className="bg-background h-[3.2rem] px-4 items-center grid grid-cols-3"
     />
   );
-}
-=======
-"use client";
-
-import Link from "next/link";
-import { Button } from "./ui/button";
-import { ChevronLeft, Download } from "lucide-react";
-import { useTimelineStore } from "@/stores/timeline-store";
-import { HeaderBase } from "./header-base";
-import { formatTimeCode } from "@/lib/time";
-import { useProjectStore } from "@/stores/project-store";
-import { KeyboardShortcutsHelp } from "./keyboard-shortcuts-help";
-import { useState, useRef } from "react";
-import { Input } from "@/components/ui/input";
-
-export function EditorHeader() {
-  const { getTotalDuration } = useTimelineStore();
-  const { activeProject, renameProject } = useProjectStore();
-  const [isEditing, setIsEditing] = useState(false);
-  const [newName, setNewName] = useState(activeProject?.name || "");
-  const inputRef = useRef<HTMLInputElement>(null);
-
-  const handleExport = () => {
-    // TODO: Implement export functionality
-    // NOTE: This is already being worked on
-    console.log("Export project");
-  };
-
-  const handleNameClick = () => {
-    if (!activeProject) return;
-    setNewName(activeProject.name);
-    setIsEditing(true);
-  };
-
-  const handleNameSave = async () => {
-    if (activeProject && newName.trim() && newName !== activeProject.name) {
-      try {
-        await renameProject(activeProject.id, newName.trim());
-      } catch (error) {
-        console.error("Failed to rename project:", error);
-        setNewName(activeProject.name);
-      }
-    }
-    setIsEditing(false);
-  };
-
-  const handleInputKeyDown = (e: React.KeyboardEvent<HTMLInputElement>) => {
-    if (e.key === "Enter") handleNameSave();
-    else if (e.key === "Escape") setIsEditing(false);
-  };
-
-  const leftContent = (
-    <div className="flex items-center gap-2">
-      <Link
-        href="/projects"
-        className="font-medium tracking-tight flex items-center gap-2 hover:opacity-80 transition-opacity"
-      >
-        <ChevronLeft className="h-4 w-4" />
-      </Link>
-      <div className="w-[14rem] h-9 flex items-center">
-        {isEditing ? (
-          <Input
-            ref={inputRef}
-            className="text-sm font-medium px-2 py-1 h-9 truncate"
-            value={newName}
-            onChange={(e) => setNewName(e.target.value)}
-            onBlur={handleNameSave}
-            onKeyDown={handleInputKeyDown}
-            onFocus={(e) => e.target.select()}
-            maxLength={64}
-            aria-label="Project name"
-            autoFocus
-          />
-        ) : (
-          <span
-            className="text-sm font-medium cursor-pointer hover:underline"
-            title="Click to rename"
-            role="button"
-            tabIndex={0}
-            onClick={handleNameClick}
-            onKeyDown={(e) => e.key === "Enter" && handleNameClick()}
-          >
-            <div className="truncate text-ellipsis overflow-clip w-40">
-              {activeProject?.name}
-            </div>
-          </span>
-        )}
-      </div>
-    </div>
-  );
-
-  const centerContent = (
-    <div className="flex items-center gap-2 text-xs">
-      <span>
-        {formatTimeCode(
-          getTotalDuration(),
-          "HH:MM:SS:FF",
-          activeProject?.fps || 30
-        )}
-      </span>
-    </div>
-  );
-
-  const rightContent = (
-    <nav className="flex items-center gap-2">
-      <KeyboardShortcutsHelp />
-      <Button
-        size="sm"
-        variant="primary"
-        className="h-7 text-xs"
-        onClick={handleExport}
-      >
-        <Download className="h-4 w-4" />
-        <span className="text-sm">Export</span>
-      </Button>
-    </nav>
-  );
-
-  return (
-    <HeaderBase
-      leftContent={leftContent}
-      centerContent={centerContent}
-      rightContent={rightContent}
-      className="bg-background h-[3.2rem] px-4 items-center"
-    />
-  );
-}
->>>>>>> 65c3f9f7
+}